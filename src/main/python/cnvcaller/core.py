#!/usr/bin/env python3

"""
Created:      28/09/2021
Author:       C.A. (Robert) Warmerdam

Copyright (C) 2021 C.A. Warmerdam

This program is free software: you can redistribute it and/or modify
it under the terms of the GNU General Public License as published by
the Free Software Foundation, either version 3 of the License, or
(at your option) any later version.

This program is distributed in the hope that it will be useful,
but WITHOUT ANY WARRANTY; without even the implied warranty of
MERCHANTABILITY or FITNESS FOR A PARTICULAR PURPOSE.  See the
GNU General Public License for more details.

A copy of the GNU General Public License can be found in the LICENSE file in the
root directory of this source tree. If not, see <https://www.gnu.org/licenses/>.
"""

import argparse
# Standard imports.
import enum
import io
import os
import pickle
import re
import sys
import warnings
import glob

import IlluminaBeadArrayFiles
import numpy as np
import pandas as pd
import pyranges
import scipy.stats
import sklearn.decomposition
import sklearn.discriminant_analysis
import sklearn.mixture
import yaml
import gzip

# Metadata
__program__ = "CNV-caller"
__author__ = "C.A. (Robert) Warmerdam"
__email__ = "c.a.warmerdam@umcg.nl"
__license__ = "GPLv3"
__version__ = 1.0
__description__ = "{} is a program developed and maintained by {}. " \
                  "This program is licensed under the {} license and is " \
                  "provided 'as-is' without any warranty or indemnification " \
                  "of any kind.".format(__program__,
                                        __author__,
                                        __license__)

# Constants
from scipy.special import logsumexp
from scipy.special import factorial
from sklearn.cluster import MeanShift
from sklearn.mixture._gaussian_mixture import _estimate_gaussian_covariances_full, _estimate_log_gaussian_prob, \
    _compute_precision_cholesky, GaussianMixture
from sklearn.neighbors import KNeighborsClassifier
from scipy.optimize import linear_sum_assignment
from sklearn.metrics import pairwise_distances
from collections.abc import Iterable

# Define a dictionary with all the columns types that are written to the final report files

DEFAULT_FINAL_REPORT_COLS = {"Sample ID": 'str', "SNP Name": 'str', "GType": 'str', "SNP": 'str',
                             "X": 'float', "Y": 'float', "B Allele Freq": 'float', "Log R Ratio": 'float'}
# Define a list of the autosomes to consider in the analysis
AUTOSOMES_CHR = ["{}".format(chrom) for chrom in range(1, 22)]
ALLELE_COMPLEMENTS = {"A":"T", "T":"A", "G":"C", "C":"G"}


# Classes
class GenomicWindow:
    """
    Class that is responsible for handling genomic windows, specifically for argument parsing of parameters related
    to genomic windows.

    The use case is based on automatic conversion of a string to a formal genomic window class instance
    with correct data types. (an integer, and the associated units).

    Units can be bp (for basepairs), kb (for kilobases), mb (for megabases) and variants (number of variants).

    Makes use of pyranges package to be able to select the variants within the defined window.
    """
    BP_UNITS = {"bp": 1, "kb": 1000, "mb": 1000000}
    UNITS = tuple(BP_UNITS.keys()) + ("variants",)
    def __init__(self, window, unit="variants"):
        self.unit = unit
        self.window = window
    def get_variants(self, locus_ranges, manifest_ranges):
        if self.unit == "variants":
            return pyranges.concat([
                self.get_n_variants(locus_ranges, manifest_ranges),
                manifest_ranges.intersect(locus_ranges)[["Chromosome", "Start", "End", "Name"]]])
        else:
            return manifest_ranges.intersect(
                locus_ranges.extend(int(self.get_window("bp"))))[["Chromosome", "Start", "End", "Name"]]
    def get_n_variants(self, locus_ranges, manifest_ranges):
        return (pyranges.concat([
            locus_ranges[[]].k_nearest(
                manifest_ranges, how="downstream", overlap=False,
                k=self.window),
            locus_ranges[[]].k_nearest(
                manifest_ranges, how="upstream", overlap=False,
                k=self.window)])
            .new_position("swap")[["Chromosome", "Start", "End", "Name"]])
    @classmethod
    def from_string(cls, window_as_string):
        regex_match = re.fullmatch(r"(\d+)(\w+)?", window_as_string)
        if regex_match is None:
            raise ValueError("window declaration {} not valid".format(window_as_string))
        window, unit = regex_match.group(1, 2)
        cls._unit_check(unit)
        if unit is None:
            unit = "variants"
        return GenomicWindow(int(window), unit)
    @classmethod
    def _unit_check(cls, unit):
        if unit is not None and unit not in cls.UNITS and unit is not None:
            raise ValueError("window unit not valid. {} not in {}".format(unit, cls.UNITS))
    def __str__(self):
        return " ".join([self.window, self.unit])
    def get_window(self, unit):
        self._unit_check(unit)
        return self.window * (self.BP_UNITS[self.unit] / self.BP_UNITS[unit])


class ArgumentParser:
    """
    Class that is responsible for parsing command line arguments.

    Defines multiple subcommand-like features that each perform a separate step in the CNV calling procedure.
    """
    def __init__(self):
        self.sub_commands = list()
        self.parser = self.create_argument_parser()
        self.add_command_choice_argument(self.parser)
        self.add_bead_pool_manifest_argument(self.parser)
        self.add_sample_list_argument()
        self.add_debug_parameter()
        self.add_config_parameter()
        self.add_out_argument(self.parser)
    class SubCommand(enum.Enum):
        VARIANTS = "variants"
        DATA = "data"
        FIT = "fit"
        CALL = "call"
        @classmethod
        def list(cls):
            return list(map(lambda c: c.value, cls))
        def __str__(self):
            return self.name.lower()
    def add_subparsers(self):
        subparsers = self.parser.add_subparsers(help='procedure to run')
        parser_for_input_preparation = subparsers.add_parser(
            'stage-data', help="Process final report files to pickled panda DataFrames.")
        self.add_final_report_path_argument(parser_for_input_preparation)
        self.add_corrective_variants_argument(parser_for_input_preparation)
        self.add_staged_data_output_argument(parser_for_input_preparation)
        parser_for_correction = subparsers.add_parser(
            'correction', help='Perform decomposition for adjustment of raw intensities.')
        self.add_staged_data_argument(parser_for_correction)
        self.add_out_argument(parser_for_correction)
        parser_for_fit = subparsers.add_parser('fit', help='Perform decomposition in locus of interest"')
        self.add_staged_data_argument(parser_for_fit)
        parser_for_calling = subparsers.add_parser('call', help="Call CNVs using correction and calling parameters")
        self.add_staged_data_argument(parser_for_calling)
    def parse_input(self, argv):
        """
        Parse command line input.
        :param argv: given arguments
        :return: parsed arguments
        """
        command_parser = self.create_command_parser()
        args_partial = command_parser.parse_known_args(argv)
        self.sub_commands = [self.SubCommand[command.upper()] for command in args_partial[0].command]
        if "data" in self.sub_commands and len(self.sub_commands) > 1:
            raise argparse.ArgumentError(command_parser._actions[1],
                                         "The command data cannot be used in combination with other commands")
        self.extend_argument_parser()
        args_remainder = self.parser.parse_args(argv)
        return args_remainder
    def is_action_requested(self, sub_command):
        return sub_command in self.sub_commands
    @staticmethod
    def create_command_parser():
        parser = argparse.ArgumentParser(
            description="CNV-calling algorithm",
            usage=(os.linesep.join([
                "core.py <command> [<args>]",
                "",
                "The available commands are",
                "  variants       Samples variants in proportion to chromosome",
                "                 length.",
                "  data           Prepares arrays of raw intensity data from",
                "                 final report files.",
                "  fit            Perform decomposition in locus of interest",
                "  call           Call CNVs using correction and calling parameters"])))
        ArgumentParser.add_command_choice_argument(parser)
        return parser
    @classmethod
    def add_command_choice_argument(cls, parser):
        parser.add_argument('command',
                            help='Command(s) to run', nargs="+",
                            choices=cls.SubCommand.list())
    @staticmethod
    def create_argument_parser():
        """
        Method creating an argument parser
        :param command:
        :return: parser
        """
        parser = argparse.ArgumentParser(description="CNV-calling algorithm",
                                         formatter_class=argparse.RawDescriptionHelpFormatter)
        return parser
    def add_sample_list_argument(self):
        self.parser.add_argument('-s', '--sample-list', type=self.is_readable_file,
                                 required=True,
                                 default=None,
                                 help="List of samples to include. This should be the list of samples that"
                                      "passed quality control.")
    def add_final_report_path_argument(self, parser):
        parser.add_argument('-g', '--final-report-file-path', type=self.is_readable_file, required=True, default=None,
                            help="Path to where final report files are located")
    def add_out_argument(self, parser):
        parser.add_argument('-o', '--out', type=self.can_write_to_file_path,
                            required=True, default=None,
                            help="File prefix the output can be written to. ")
    def add_bed_path_parameter(self, parser):
        parser.add_argument('-b', '--bed-file', type=self.is_readable_file,
                            required=True,
                            default=None,
                            help="Bed file detailing a locus of interest."
                                 "This is excluded in corrections, and exclusively"
                                 "assessed in the fitting and calling steps")
    @classmethod
    def can_write_to_file_path(cls, file):
        """
        Checks whether the given directory is readable
        :param file: a path to a directory in string format
        :return: file
        :raises: Exception: if the dirname of the given path is invalid
        :raises: Exception: if the dirname of the given directory is not writable
        """
        directory = os.path.dirname(file)
        if not os.path.isdir(directory):
            raise argparse.ArgumentTypeError("directory: {0} is not a valid path".format(directory))
        if os.access(directory, os.R_OK):
            return file
        else:
            raise argparse.ArgumentTypeError("directory: {0} is not a readable dir".format(directory))
    @classmethod
    def is_readable_dir(cls, directory):
        """
        Checks whether the given directory is readable
        :param directory: a path to a directory in string format
        :return: train_directory
        :raises: Exception: if the given path is invalid
        :raises: Exception: if the given directory is not accessible
        """
        if not os.path.isdir(directory):
            raise argparse.ArgumentTypeError("directory: {0} is not a valid path".format(directory))
        if os.access(directory, os.R_OK):
            return directory
        else:
            raise argparse.ArgumentTypeError("directory: {0} is not a readable dir".format(directory))
    @classmethod
    def is_readable_file(cls, file_path):
        """
        Checks whether the given directory is readable
        :param file_path: a path to a file in string format
        :return: file_path
        :raises: Exception: if the given path is invalid
        :raises: Exception: if the given directory is not accessible
        """
        if not os.path.isfile(file_path):
            raise argparse.ArgumentTypeError("file path:{0} is not a valid file path".format(file_path))
        if os.access(file_path, os.R_OK):
            return file_path
        else:
            raise argparse.ArgumentTypeError("file path:{0} is not a readable file".format(file_path))
    def is_prefix_pointing_to_readables(cls, prefix, suffixes):
        """
        Checks whether the given directory is readable
        :param suffixes: a list of suffixes to check
        :param prefix: a prefix to a file in string format
        :return: file_path
        :raises: Exception: if the given path is invalid
        :raises: Exception: if the given directory is not accessible
        """
        for suffix in suffixes:
            file_path = "{}.{}".format(prefix, suffix)
            assert file_path == cls.is_readable_file(file_path)
        return prefix
    @classmethod
    def is_data(cls, path, extension_expected):
        """
        Parses a string that specifies the path(s) of the data.
        :param path:
        :param extension_expected:
        :return:
        """
        paths = glob.glob(path)
        if len(paths) > 1:
            return [cls.is_data(glob_path, extension_expected) for glob_path in paths]
        extension_actual = os.path.splitext(path)[1]
        if extension_actual == extension_expected:
            file = argparse.FileType('r')(path)
            return path
        else:
            raise argparse.ArgumentTypeError(
                "file path:{0} is not of type .'{1}'. (.'{2}' received)".format(
                    path, extension_actual, extension_expected))
    @classmethod
    def is_writable_location(cls, path):
        if os.access(path, os.W_OK):
            return path
        else:
            raise argparse.ArgumentTypeError("directory: {0} is not a writable path".format(path))
    def add_corrective_variants_argument(self, parser):
        parser.add_argument(
            '-v', '--corrective-variants', type=self.is_readable_file,
            help="filters out all variants that are not listed here"
        )
    def add_variant_prefix_argument(self, parser):
        parser.add_argument(
            '-V', '--variants-prefix',
            type=lambda x: self.is_prefix_pointing_to_readables(x, ["corrective.bed", "locus.bed"]),
            help="matches .locus.bed and .corrective.bed files."
        )
    def add_init_cnv_status_argument(self, parser):
        parser.add_argument(
            '-I', '--init-cnv-status',
            type=self.is_readable_file, required=False, default=None,
            help="file listing cnv status for initialization."
        )
    def extend_argument_parser(self):
        sub_command_mapping = {
            self.SubCommand.VARIANTS:
                {self.add_window_argument,
                 self.add_bed_path_parameter,
                 self.add_corrective_variants_argument},
            self.SubCommand.DATA:
                {self.add_final_report_path_argument,
                 self.add_variant_prefix_argument},
            self.SubCommand.FIT:
                {self.add_staged_data_argument,
                 self.add_init_cnv_status_argument,
                 self.add_calling_cluster_weight_argument,
                 self.add_variant_prefix_argument},
            self.SubCommand.CALL:
                {self.add_staged_data_argument,
                 self.add_variant_prefix_argument,
                 self.add_calling_cluster_weight_argument}}
        methods_to_run = set.union(*[sub_command_mapping.get(sub_command) for sub_command in self.sub_commands])
        if self.add_staged_data_argument in methods_to_run and self.add_staged_data_output_argument in methods_to_run:
            methods_to_run.discard(self.add_staged_data_argument)
        for method in methods_to_run:
            method(self.parser)
    def add_window_argument(self, parser):
        parser.add_argument('-w', '--window', type=GenomicWindow.from_string,
                            required=False, default=0,
                            help="number of variants or kb to extend the locus of interest"
                                 "for variants")
    def add_calling_cluster_weight_argument(self, parser):
        parser.add_argument('-C', '--cluster-file', type=self.is_readable_dir,
                            required=self.is_action_requested(self.SubCommand.CALL), default=None,
                            help="path where batch correction weights, and corrected data are stored."
                                 "output of the batch weighting step")
    def add_bead_pool_manifest_argument(self, parser):
        parser.add_argument('-bpm', '--bead-pool-manifest', type=self.is_readable_file,
                            required=True, default=None,
                            help="path to a .bpm file corresponding to the genotyping array")
    def add_staged_data_output_argument(self, parser):
        parser.add_argument(
            '--out', type=self.can_write_to_file_path,
            metavar="PATH_TO_NEW_PICKLE_FILE",
            help="path to a pickle file")
    def add_staged_data_argument(self, parser):
        parser.add_argument(
            '--input', '-i', type=lambda arg: self.is_data(arg, '.pkl'), nargs="+",
            metavar="PATHS_TO_PICKLE_INTENSITY FILES",
            help=os.linesep.join([
                "paths directing to .pkl files with intensity data.",
                "Columns should correspond to samples and rows should correspond to variants."]))
    def add_debug_parameter(self):
        self.parser.add_argument(
            '--debug', '-d', action="store_true", default=False,
            help="write files useful for debugging"
        )
    def add_config_parameter(self):
        self.parser.add_argument(
            '--config', '-c', type=self.config, required=True,
            help="config file")
    @classmethod
    def config(cls, path):
        return yaml.safe_load(open(path))


class IntensityDataReader:
    """
    Loads intensity data, stored in pickle files, which has been prepared from final report files.
    """
    def __init__(self, sample_list):
        self._sample_list = sample_list
    def load(self, data):
        data_frame_list = list()
        for file in data:
            data_frame = pd.read_pickle(file, compression=None)
            # if data_frame.index != self._variant_list:
            #     raise Exception("variants don't match")
            data_frame_list.append(data_frame)
        intensity_data = pd.concat(data_frame_list)
        sample_list = intensity_data["Sample ID"].unique()
        missing_samples = np.setdiff1d(self._sample_list, sample_list)
        if len(missing_samples) > 0:
            print("warning: {}".format(missing_samples))
        excess_samples = np.setdiff1d(sample_list, self._sample_list)
        if len(excess_samples) > 0:
            print("warning excess: {}".format(excess_samples))
        return intensity_data


class FinalReportReaderException(Exception):
    """
    Exception raised for errors in the input final reports
    """
    def __init__(self, message, file, line_index):
        self.file = file
        self.message = message
        self.line_index = line_index
        super().__init__(self.message)
    def __str__(self):
        return os.linesep.join(["Exception encountered in file:",
                                "'{1}', on line {2}: {3}"]).format(
            self.file, self.line_index, self.message)


class FinalReportGenotypeDataReader:
    """
    Read final report files
    """
    new_part_pattern = re.compile(r"^\[\w+]$")
    def __init__(self, path, sample_list, variant_list):
        self._part_key = None
        self.sep = "\t"
        self._path = path
        self._sample_list = sample_list
        self._variants_to_include = variant_list
        self._variants_to_include_indices = None
        self._line_counter = 0
    def read_intensity_data(self):
        """
	    Method that reads the intensity values from a final report file.
        :return: Data frame.
        """
        reading_mode = self.get_reading_mode()
        if reading_mode == "r":
            with open(self._path, reading_mode) as buffer:
                data_frame = self._read_intensity_data(buffer)
        elif reading_mode == "rt":
            with gzip.open(self._path, reading_mode) as buffer:
                data_frame = self._read_intensity_data(buffer)
        return data_frame
    def _read_intensity_data(self, buffer):
        part_buffer = list()
        data_frame = self._empty_dataframe()
        for line in buffer:
            self._line_counter += 1
            # The header is in key value format
            key_match = self.new_part_pattern.match(line)
            if key_match:
                print(key_match.group(0))
                if self._part_key is None:
                    pass
                elif self._part_key == "[Header]":
                    self.parse_header(part_buffer)
                else:
                    raise NotImplementedError(
                        "Parts other than the '[Header]' and '[Data]' part not supported"
                    )
                del part_buffer[:]
                self._part_key = key_match.group(0)
                if self._part_key == "[Data]":
                    data_frame = self._read_data(buffer)
            else:
                part_buffer.append(line)
        return data_frame
    def get_reading_mode(self):
        reading_mode = "r"
        if self._path.endswith(".gz"):
            reading_mode = "rt"
        return reading_mode
    def parse_header(self, part_buffer):
        pass
    def _read_data(self, buffer):
        data_array_list = list()
        sample_list = list()
        columns = pd.read_csv(io.StringIO(buffer.readline()), nrows=0, sep=self.sep).columns.to_list()
        sample_id_index = columns.index("Sample ID")
        sample_buffer = io.StringIO()
        current_sample = None
        sample_counter = 0
        for line in buffer:
            self._line_counter += 1
            # key_match = self.new_part_pattern.match(line)
            # if key_match:
            #     self._part_key = key_match.group(0)
            #     break
            splitted = line.split(self.sep, sample_id_index + 1)
            sample_id = splitted[sample_id_index]
            if sample_id == current_sample or current_sample is None:
                sample_buffer.write(line)
                if current_sample is None:
                    current_sample = sample_id
                    print(sample_counter, current_sample)
            else:
                if current_sample in self._sample_list:
                    data_array_list.append(self._read_sample_intensities(sample_buffer, columns))
                    sample_list.append(current_sample)
                    sample_counter += 1
                else:
                    print("Skipping sample since it is not in the sample list: {}".format(current_sample))
                    data_array_list.append(self._empty_dataframe())
                # Reset buffer
                sample_buffer.truncate(0)
                sample_buffer.seek(0)
                sample_buffer.write(line)
                current_sample = sample_id
                print(sample_counter, current_sample)
        if current_sample is not None and current_sample in self._sample_list:
            data_array_list.append(self._read_sample_intensities(sample_buffer, columns))
            sample_list.append(current_sample)
            sample_counter += 1
        else:
            print("Skipping sample since it is not in the sample list: {}".format(current_sample))
        # if len(np.intersect1d(self._sample_list,
        #                       sample_list)) != len(self._sample_list):
        #     raise FinalReportReaderException(
        #         "Samples in manifest do not perfectly intersect with samples in sample sheet",
        #         self._path,
        #         self._line_counter)
        return pd.concat(data_array_list)
    def _empty_dataframe(self):
        final_report_columns = DEFAULT_FINAL_REPORT_COLS.copy()
        final_report_columns['R'] = 'float'
        columns = {key: pd.Series(dtype=value) for key, value in final_report_columns.items()}
        empty_sample_data_frame = pd.DataFrame(columns)
        empty_sample_data_frame.set_index('SNP Name', inplace=True)
        return empty_sample_data_frame
    def _read_sample_intensities(self, buffer, columns):
        buffer.seek(0)
        sample_data_frame = pd.read_csv(buffer, names=columns,
                                        sep=self.sep,
                                        usecols=list(DEFAULT_FINAL_REPORT_COLS.keys()),
                                        dtype=DEFAULT_FINAL_REPORT_COLS,
                                        index_col="SNP Name")
        sample_data_frame = sample_data_frame.loc[
                            self._variants_to_include.Name.to_numpy(), :]
        sample_data_frame["R"] = sample_data_frame[["X", "Y"]].sum(axis=1).values
        if not np.all(self._variants_to_include.Name.to_numpy() == sample_data_frame.index.to_numpy()):
            raise FinalReportReaderException(
                ("Variants in variants file do not perfectly intersect with variants of sample {}"
                 .format(sample_data_frame["Sample ID"][0])), self._path, self._line_counter)
        return sample_data_frame


class IntensityCorrection:
    """
    Class that is responsible for intensity correction of raw intensities.
    """
    def __init__(self, variant_list_for_locus, pca_n_components=None,
                 pca_over_samples=True,
                 pca_scaling=True, regression_fit_intercept=True):
        self._regression_fit_intercept = regression_fit_intercept
        self._reference_sample_means = None
        self._pca_over_samples = pca_over_samples
        self._target_variants = variant_list_for_locus
        self._scale = pca_scaling
        self.pca_n_components = pca_n_components
        self._correction_models = [None] * len(self._target_variants)
        self._standardize_scaler = sklearn.preprocessing.StandardScaler()
        self._fitted_reference_variants = None
        self._pca_fit = None
        self._pca_explained_variance_dataframe = None
    def fit(self, batch_effects, target_intensity_data):
        # The projected principal components explain batch effects.
        # We try to explain as much of the locus of interest using the PCs
        # The residuals can be used in further analyses.
        target_intensity_data_sliced = target_intensity_data.loc[
                                       :, self._target_variants]
        target_intensity_data_preprocessed = pd.DataFrame(
            sklearn.preprocessing.StandardScaler(with_std=False)
                .fit_transform(target_intensity_data_sliced),
            columns=target_intensity_data_sliced.columns,
            index=target_intensity_data_sliced.index
        )
        # Fit the correction model
        self._correction_models = target_intensity_data_preprocessed.apply(
            lambda y: self._fit_correction_model(batch_effects, y))
        # Write intensities of locus of interest corrected for batch effects.
        corrected_intensities = self._correct_batch_effects(
            target_intensity_data_sliced, batch_effects)
        return corrected_intensities
    def _fit_correction_model(self, batch_effects, y):
        regression_model = sklearn.linear_model.LinearRegression(
            fit_intercept=self._regression_fit_intercept)
        nan_mask = y.notna()
        return regression_model.fit(batch_effects[nan_mask], y[nan_mask])
    def batch_effects_train(self, reference_intensity_data):
        # First prepare the reference intensity data.
        # On this reference intensity data, we base the batch effects.
        # Within the reference intensity data, we confine ourselves to the
        # variants that are not in the locus of interest
        reference_intensity_data_sliced = (
            reference_intensity_data.loc[:,
            self.variant_indices_outside_locus_of_interest(reference_intensity_data)])
        # Set the variant names we create a fit for.
        self._fitted_reference_variants = reference_intensity_data_sliced.columns.values
        # Now, if requested, we must scale the intensities of variants.
        if self._scale:
            # The intensity data matrix (transposed or not) we can center and scale.
            print("Scaling reference intensity data...")
            intensity_data_preprocessed = self._scale_fit_transform(
                reference_intensity_data_sliced)
        else:
            intensity_data_preprocessed = reference_intensity_data_sliced
        # Calculate the eigenvectors used to correct the correction variants.
        # These eigenvectors represent how to scale each variant in a sample
        # so that the result explaines covariability among the variants.
        # I.e., the projected principal components (PCs) explain batch effects.
        # We want to regress out these batch effects in the locus of interest.
        batch_effects = self._pca_fit_transform(intensity_data_preprocessed)
        return batch_effects
    def correct_intensities(self, batch_effects, target_intensity_data):
        # The principal components depict batch effects.
        # Here, we predict the batch effects on the locus of interest.
        # Using the predicted batch effects, we can correct the locus of interest for the
        # expected batch effects.
        target_intensity_data_sliced = (
            target_intensity_data.loc[
            :, self._target_variants[self._target_variants.isin(target_intensity_data.columns)]])
        residual_intensities = self._correct_batch_effects(
            target_intensity_data_sliced, batch_effects)
        return residual_intensities
    def batch_effects(self, reference_intensity_data):
        # First prepare the reference intensity data.
        # On this reference intensity data, we base the batch effects.
        # Within the reference intensity data, we confine ourselves to the
        # variants that are not in the locus of interest
        reference_intensity_data_sliced = (
            reference_intensity_data.loc[:,
            self.in_fitted_reference_variants(reference_intensity_data)])
        # Now, if requested, we must scale the intensities of variants.
        if self._scale:
            intensity_data_preprocessed = self._scale_transform(
                reference_intensity_data_sliced)
        else:
            intensity_data_preprocessed = reference_intensity_data_sliced
        # Get batch effects by calculating principal components
        batch_effects = self._pca_transform(
            intensity_data_preprocessed)
        return batch_effects
    def _scale_fit_transform(self, reference_intensity_data):
        return pd.DataFrame(
            self._standardize_scaler.fit_transform(
                reference_intensity_data),
            columns=reference_intensity_data.columns,
            index=reference_intensity_data.index)
    def _scale_transform(self, reference_intensity_data):
        return pd.DataFrame(
            self._standardize_scaler.transform(
                reference_intensity_data),
            columns=reference_intensity_data.columns,
            index=reference_intensity_data.index)
    def _pca_fit_transform(self, intensity_data_preprocessed):
        pca = sklearn.decomposition.PCA(
            n_components=self.pca_n_components)
        if self._pca_over_samples:
            print("Calculating principal components over samples")
            self._reference_sample_means = intensity_data_preprocessed.mean(axis=1)
            intensity_data_centered = (
                    intensity_data_preprocessed.T - self._reference_sample_means)
            # Now, if we should do a pca over the samples instead of
            # over the columns (variants), we transpose the
            # the intensity data frame, and fit the PCA on this matrix
            self._pca_fit = pd.DataFrame(
                pca.fit_transform(intensity_data_centered),
                index=self._fitted_reference_variants)
            # The components_ attribute (n_components, n_samples),
            # represent the batch effects.
            batch_effects = pd.DataFrame(
                pca.components_.T,
                index=intensity_data_preprocessed.index)
            print(batch_effects)
        else:
            # Now, if we should not do a pca over the samples,
            # but instead over the columns (variants), we fit
            # the pca object on the intensity data (not transposing)
            print("Calculating principal components")
            batch_effects = pd.DataFrame(
                pca.fit_transform(intensity_data_preprocessed),
                index=intensity_data_preprocessed.index)
            # We now assign the eigenvectors to the _pca_fit attribute
            self._pca_fit = pd.DataFrame(
                pca.components_.T,
                index=self._fitted_reference_variants)
        # Store the explained variance data in a dataframe
        self._pca_explained_variance_dataframe = (
            pd.DataFrame({'explained_variance': pca.explained_variance_,
                          'explained_variance_ratio': pca.explained_variance_ratio_}))
        return batch_effects
    def _pca_transform(self, intensity_data_preprocessed):
        if self._pca_over_samples:
            intensity_data_centered = (
                    intensity_data_preprocessed.T
                    - intensity_data_preprocessed.mean(axis=1))
            # We need to get the projections of the fit over samples now
            # We can calculate the batch effects for our samples using the following code,
            # wherein the x matrix represents the least squares solution to the
            # linear matrix equation.
            # (a @ x = b,
            # wherein a represents the intensity data,
            # x represents the batch effects (projected data of over sample pca),
            # and b depicts the pca fit (eigenvectors of the over sample pca))
            x, residuals, rank, s = np.linalg.lstsq(
                intensity_data_centered, self._pca_fit, rcond=None)
            # Assign x to be the batch effects
            batch_effects = pd.DataFrame(
                x, index=intensity_data_preprocessed.index)
        else:
            # replicate the transform method of sklearn.decomposition.PCA
            intensity_data_centered = (intensity_data_preprocessed
                                       - intensity_data_preprocessed.mean(axis=0))
            batch_effects = pd.DataFrame(
                np.dot(intensity_data_centered, self._pca_fit),
                index=intensity_data_preprocessed.index)
        return batch_effects
    def variant_indices_outside_locus_of_interest(self, intensity_data):
        return np.logical_and(
            self.indices_not_in_locus_of_interest(intensity_data),
            ~intensity_data.isnull().any(axis=0))
    def indices_not_in_locus_of_interest(self, intensity_data):
        return ~intensity_data.columns.isin(
            self._target_variants)
    def _correct_batch_effects(self, target_intensity_data_sliced, principal_components):
        # The principal components depict batch effects.
        # Here, we predict the batch effects on the locus of interest.
        # Using the predicted batch effects, we can correct the locus of interest for the
        # expected batch effects.
        print(target_intensity_data_sliced)
        predicted_batch_effects_in_locus_of_interest = np.array(
            [self._correction_models[index].predict(principal_components)
             for index, column in enumerate(target_intensity_data_sliced)]).T
        print(predicted_batch_effects_in_locus_of_interest.shape)
        print(np.mean(predicted_batch_effects_in_locus_of_interest, axis=None))
        # We can correct the locus of interest by subtracting the predicted batch effects
        # from the raw intensity data.
        residual_intensities = (
                target_intensity_data_sliced
                - predicted_batch_effects_in_locus_of_interest)
        return residual_intensities
    def write_output(self, path, corrected_intensities, batch_effects):
        corrected_intensities.to_csv(
            ".".join([path, "intensity_correction", "corrected", "csv", "gz"]))
        batch_effects.to_csv(
            ".".join([path, "intensity_correction", "batcheffects", "csv", "gz"]))
    def load_corrected_intensities(self, path):
        return pd.read_csv(
            ".".join([path, "intensity_correction", "corrected", "csv", "gz"]),
            index_col="Sample ID").rename_axis('SNP Name', axis=1)
    def write_fit(self, path):
        pickle.dump(self, open(
            ".".join([path, "intensity_correction", "mod", "pkl"]), "wb"))
        self._pca_fit.to_csv(
            ".".join([path, "intensity_correction", "pca", "csv", "gz"]))
        self._pca_explained_variance_dataframe.to_csv(
            ".".join([path, "intensity_correction", "eigenvalues", "csv", "gz"]))
    @classmethod
    def load_instance(cls, path):
        return pickle.load(open(
            ".".join([path, "intensity_correction", "mod", "pkl"]), "rb"))
    def outliers(self):
        raise NotImplementedError()
        # Loop through all requested principal components,
    # marking each sample that is outside of the mean -/+ x*sd
    def in_fitted_reference_variants(self, intensity_data):
        return np.logical_and(
            intensity_data.columns.isin(self._fitted_reference_variants),
            ~intensity_data.isnull().any(axis=0))


# class MultiDimensionalHweCalculator:
#     """
#     Class that is responsible for optimizing HWE for both a genotype dimension, a deletion and duplication dimension
#     """
#     def __init__(self):
#         pass
#
#     def calculate_expected_frequencies(self):
#         # Calculate p
#         # Calculate q
#
#         # Calculate -1
#         # Calculate +1
#
#         # Calculate +1:genotype effect
#         # Calculate -1:genotype effect


def calculate_theta(dataframe):
    theta = np.rad2deg(np.arctan(
        dataframe.xs("A", level="subspace", axis=1)/dataframe.xs("B", level="subspace", axis=1)))
    theta[theta < -45] = 180 + theta[theta < -45]
    return theta


class NaiveGenotypeClustering:
    """
    Class that performs a clustering of samples within a given variant to get a first approximation of genotypes
    present in the variant.

    The naive clustering attempts to separate genotypes within a given copy number
    """
    def __init__(self, copy_number_labels=None, ref_copy_number=2):
        if copy_number_labels is None:
            copy_number_labels = [-2, -1, 0, 1]
        self.ref_copy_number = ref_copy_number
        self.copy_number_labels = copy_number_labels
    def cluster_genotypes(self, intensities, resp):
        """
        Method that clusters samples to form genotypes.
        :param intensities:
        :param resp:
        :return: cluster to genotype assignment, genotype responsibilities
        """
        # Declare clustering table
        print(np.unique(resp_to_assignments(resp), return_counts=True))
        naive_genotype_clustering = {copy_number: None for copy_number in self.copy_number_labels}
        # Find median in -2 copy number assignment
        # Declare median table list
        medians = list()
        for index, assay_data_frame in intensities.groupby(level="SNP Name", axis=1):
            medians.append(assay_data_frame.iloc[(resp[:, 0] >= 0.95).astype(bool)].median())
        median_data_frame = pd.concat(medians)
        intensities_reanchored = intensities.subtract(median_data_frame)
        theta = (intensities_reanchored.groupby(level="SNP Name", axis=1, group_keys=False)
                 .apply(calculate_theta))
        genotype_assignment_list = list()
        cluster_to_genotype_list = list()
        print(np.unique(resp_to_assignments(resp), return_counts=True))
        # Loop through copy numbers.
        for copy_number_index, copy_number in enumerate(naive_genotype_clustering.keys()):
            print("cnv", copy_number_index, copy_number)
            if copy_number_index == 0:
                genotype_assignment_list.append(resp[:, copy_number_index][:,np.newaxis])
                cluster_to_genotype_list.append(np.array([[0], [0]]))
                continue
            bandwidth = (90 / (copy_number_index + 1)) * (2/3)
            print("Bandwidth = ", bandwidth)
            # Use only individuals that fit to this copy number
            # Therefore, we create a mask.
            selection_mask = (resp[:, copy_number_index] >= 0.95).astype(bool)
            # Based on the mask, we select the proper theta
            theta_selected = theta.iloc[selection_mask]
            print(np.sum(resp[:, copy_number_index] >= 0.95))
            # Perform genotype clustering using the theta-values,
            # and a bandwidth that is suitable for the specific copy number.
            cluster_assignments = self.genotype_clustering(theta_selected, bandwidth=bandwidth)
            # Some samples might not cluster well, and be assigned to a
            # separate label -1.
            # We should make sure to not take these samples into account for further fitting
            orphans = (cluster_assignments == -1)
            print("Meanshift labels:", np.unique(orphans, return_counts=True))
            # Remove them from the cluster assignments
            cluster_assignments_filtered = cluster_assignments[~orphans]
            cluster_resp = assignments_to_resp(cluster_assignments_filtered)
            genotype_assignments = np.full((resp.shape[0], cluster_resp.shape[1]), 0)
            # Also update the selection mask to only include samples suitably mapped
            # to one of the clusters (no orphans
            selection_mask[selection_mask] = ~orphans
            genotype_assignments[selection_mask, :] = cluster_resp
            genotype_assignment_list.append(
                genotype_assignments)
            cluster_to_genotype_list.append(self.assign_genotypes(
                theta_selected.loc[~orphans, :],
                cluster_assignments_filtered, copy_number))
        print("Cluster to genotype list")
        cluster_mapping = np.concatenate(cluster_to_genotype_list, axis=1)
        print(cluster_mapping)
        cluster_resp = np.concatenate(genotype_assignment_list, axis=1)
        print(cluster_resp)
        return (cluster_mapping,
                cluster_resp)
    def genotype_clustering(self, theta_selected, bandwidth=12):
        ms = MeanShift(bin_seeding=True, min_bin_freq=2,
                       bandwidth=bandwidth, cluster_all=True)
        values = theta_selected.values
        ms.fit(X=values)
        # Get the unique labels and counts
        return ms.labels_
    def assign_genotypes(self, theta, cluster_assignments, copy_number):
        # Which genotypes are possible given the copy number
        # 0 => 00
        # 1 => A,B
        # 2 => 2A, AB, 2B
        # 3 => 3A, 2AB, A2B, 3B
        copy_number_count = copy_number + self.ref_copy_number
        candidate_genotypes = np.array(range(0, copy_number_count + 1))
        # Make an assignment of clusters to the various genotypes
        # average_theta = theta_selected[cluster_assignments]
        # Order the clusters according to the average theta,
        # and assign the highest theta to the most A genotype.
        labels = np.unique(cluster_assignments)
        n_genotype_clusters: int = len(labels)
        resp = assignments_to_resp(cluster_assignments)
        nk = resp.sum(axis=0) + 10 * np.finfo(resp.dtype).eps
        print("frequencies:", nk)
        theta_means = np.mean((np.dot(resp.T, theta) / nk[:, np.newaxis]), axis=1)
        print("Theta means:", theta_means)
        mean_indices = np.argsort(theta_means)
        print("Mean indices:", mean_indices)
        # If there is only one cluster assignment
        # we cannot deduce much from the allele frequencies.
        # Thus, we have to do assignment based on the theta.
        # Is the theta > 60, we assign the A genotype,
        # if the theta < 30, we assign the B genotype,
        # if else: raise exception.
        if n_genotype_clusters == 1:
            if theta_means[0] < 30:
                # B genotype
                best_insertion_pos = 0
            elif theta_means[0] > 60:
                # A genotype
                best_insertion_pos = len(candidate_genotypes) - 1
            else:
                raise ValueError("Uncertain cluster to genotype assignment")
        else:
            # Define minimum theta distance based on cnv status
            # (90 / (2-1)) * (2/3) = 90 * (2/3) = ~60 for cnv -1
            # (90 / (3-1)) * (2/3) = 45 * (2/3) = ~30 for cnv 0
            # (90 / (4-1)) * (2/3) = 20 * (2/3) = ~20 for cnv +1
            best_insertion_pos = self.hwe_informed_cluster_assignment(
                candidate_genotypes, copy_number_count, n_genotype_clusters, nk[mean_indices])
        # print("Best:", candidate_genotypes[
        #                best_insertion_pos:
        #                best_insertion_pos+n_genotype_clusters])
        # Mean indices gives the indices on how to sort the resp;
        # [0, 1] would mean that 0 should be first, 1 should be last
        # [1, 0] would mean that 1 should be first, 0 should be last
        reverting_array = np.empty((n_genotype_clusters,), dtype=int)
        reverting_array[mean_indices] = np.arange(n_genotype_clusters, dtype=int)
        # summing this with the best_insertion_pos results in the
        # genotypes that each resp part represents
        print(candidate_genotypes)
        print(best_insertion_pos)
        print(n_genotype_clusters)
        print(reverting_array)
        a_dosages = candidate_genotypes[best_insertion_pos:best_insertion_pos+n_genotype_clusters]
        b_dosages = (len(candidate_genotypes) - 1 - candidate_genotypes)
        b_dosages = b_dosages[best_insertion_pos:best_insertion_pos+n_genotype_clusters]
        genotypes = np.stack((a_dosages, b_dosages))[:, reverting_array]
        # print("Genotypes:")
        # print(genotypes)
        return genotypes
    def hwe_informed_cluster_assignment(
            self,
            candidate_genotypes,
            copy_number_count,
            n_genotype_clusters,
            nk):
        # Determine which means match with the possible genotypes,
        # so that hwe is matched.
        # Loop through all possibilities of fitting the theta_means in the possible genotypes
        chi_squared_min = np.Inf
        best_insertion_pos = 0
        print("copy number count:")
        print(copy_number_count)
        print("frequencies:", nk)
        print("looping through insertion positions to find best fitting position")
        for insertion_pos in range(0, len(candidate_genotypes) - n_genotype_clusters + 1):
            print("insertion position:")
            print(insertion_pos)
            # Make an array that lists the frequencies
            # for the samples currently considered.
            # First make an empty array, than fill
            # it with the appropriate frequencies
            frequencies_observed = np.array([0.0] * len(candidate_genotypes))
            nk_ = (nk / np.sum(nk))
            frequencies_observed[insertion_pos:insertion_pos + n_genotype_clusters] = nk_
            print(nk_)
            # Print the results
            print(frequencies_observed)
            print("This genotype according to this insertion position:")
            print(candidate_genotypes[
                  insertion_pos:
                  insertion_pos + n_genotype_clusters])
            print("Testing this setup...")
            # Now determine which matches HWE best
            chi_squared = self.hardy_chi_squared_extended(
                candidate_genotypes, copy_number_count, frequencies_observed)
            # Which insertion pos gives best HWE match
            if chi_squared < chi_squared_min:
                chi_squared_min = chi_squared
                best_insertion_pos = insertion_pos
        return best_insertion_pos
    def hardy_chi_squared_extended(self, candidate_genotypes, copy_number_count, frequencies_observed):
        # print("Starting Hardy Weinberg calculation")
        # print(candidate_genotypes)
        # print(copy_number_count)
        # print(frequencies_observed)
        freq_a = np.sum(candidate_genotypes * frequencies_observed) / len(candidate_genotypes)
        dosage_b = len(candidate_genotypes) - 1 - candidate_genotypes
        freq_b = np.sum((dosage_b) * frequencies_observed) / len(candidate_genotypes)
        # print(freq_a, freq_b)
        estimated = (
                np.power(freq_a, candidate_genotypes) *
                np.power(freq_b, dosage_b))
        # print(estimated)
        # print(dosage_b)
        permutation_possibilities = (
                factorial(copy_number_count) / (
                factorial(candidate_genotypes) *
                factorial(dosage_b)))
        # print(permutation_possibilities)
        frequencies_estimated = (estimated * permutation_possibilities)
        # print(frequencies_estimated)
        chi_squared = np.nansum((
                np.power(frequencies_observed - frequencies_estimated, 2) /
                frequencies_estimated))
        # print(chi_squared)
        return chi_squared
    def genotype(self, intensity_dataset, resp):
        for variant in intensity_dataset.variants():
            self.cluster_genotypes(variant.data_frame(), resp)


class NaiveHweInformedClustering:
    """
    Class that performs a clustering of samples within a given variant to get a first approximation of CNV status.

    The naive clustering makes use of expected frequencies of duplications and deletions,
    and assigns a proportional number of samples with the
    highest and lowest intensities to duplicated and deleted CNV status respectively.
    """
    COLUMN_INDEX = 1
    def __init__(
            self,
            copy_number_allele_frequencies = None,
            copy_number_allele_markers = None,
            genotype_labels = None,
            ref_genotype = 2
    ):
        self.ref_genotype = ref_genotype
        if (copy_number_allele_frequencies is None
                or copy_number_allele_markers is None):
            copy_number_allele_frequencies = [0.0295, 0.0275]
            copy_number_allele_markers = [-1, 1]
        self.allele_table = pd.DataFrame({
            "freq": copy_number_allele_frequencies,
            "marker": copy_number_allele_markers
        })
        self.add_reference_allel()
        self.genotypes = np.array(genotype_labels)
        self.genotype_label = "marker_genotype"
    def get_copy_number_genotype_frequencies(self):
        allele_table = self.allele_table
        cartesian_allele_table = allele_table.join(
            allele_table, how='cross',
            lsuffix="_first", rsuffix="_second")
        cartesian_allele_table['freq_genotype'] = (
                cartesian_allele_table['freq_first'] * cartesian_allele_table['freq_second'])
        cartesian_allele_table[self.genotype_label] = (
                cartesian_allele_table['marker_first'] + cartesian_allele_table['marker_second'])
        genotype_table = cartesian_allele_table.groupby(
            [self.genotype_label]
        ).agg(
            {
                'freq_genotype': 'sum',
            }).reset_index()
        genotype_table = genotype_table.loc[np.logical_or(
            self.genotypes is None,
            genotype_table[self.genotype_label].isin(np.array(self.genotypes))),]
        genotype_table['freq_genotype']/=genotype_table['freq_genotype'].sum()
        return genotype_table
    def add_reference_allel(self):
        ref_frequency = 1 - self.allele_table['freq'].sum()
        self.allele_table = pd.concat([
            self.allele_table,
            pd.DataFrame({
                "freq": [ref_frequency],
                "marker": [0]
            })
        ])
    def get_copy_number_assignment(self, intensities, genotype_frequencies=None):
        if genotype_frequencies is None:
            genotype_frequencies = self.get_copy_number_genotype_frequencies()
        genotype_frequencies_ordered = genotype_frequencies.sort_values(by=[self.genotype_label])
        cumulative_frequencies = np.cumsum(
            genotype_frequencies_ordered['freq_genotype'])
        ordered_genotype_markers = genotype_frequencies_ordered[self.genotype_label]
        genotype_marker_matrix = self.get_votes(
            cumulative_frequencies, intensities, ordered_genotype_markers)
        # Do at least half of the intensity variables agree?
        # Get the frequency of the most frequent item in the list
        voting_result = np.apply_along_axis(
            lambda x: self.vote(x),
            axis=self.COLUMN_INDEX,
            arr=genotype_marker_matrix)
        return pd.Series(voting_result, index=intensities.index, name=self.genotype_label)
    def get_votes(self, cumulative_frequencies, intensities, ordered_genotype_markers):
        break_points = np.quantile(intensities, cumulative_frequencies, axis=0)
        genotype_marker_matrix = np.empty(intensities.shape, dtype=int)
        for column_index in range(intensities.shape[self.COLUMN_INDEX]):
            genotype_marker_matrix[:, column_index] = (
                ordered_genotype_markers[np.digitize(
                    intensities.iloc[:, column_index],
                    break_points[:, column_index],
                    right=True)]
            )
        return genotype_marker_matrix
    def vote(self, votes):
        mode_result = scipy.stats.mode(votes, nan_policy='propagate')
        if mode_result.count[0] > (0.5 * len(votes)):
            return float(mode_result.mode[0])
        print(mode_result.count[0] > (0.5 * len(votes)))
        return np.NaN
    def get_centroids(self, intensities, copy_number_assignment=None, copy_number_frequencies=None):
        if copy_number_assignment is None:
            copy_number_assignment = self.get_copy_number_assignment(intensities).values
        if copy_number_frequencies is None:
            copy_number_frequencies = self.get_copy_number_genotype_frequencies()
        copy_number_frequencies.index = copy_number_frequencies[self.genotype_label]
        copy_number_centroids = copy_number_frequencies.apply(
            lambda x:
                intensities[copy_number_assignment == x[self.genotype_label]].mean(axis=0),
            axis=1, result_type='expand')
        print(copy_number_centroids)
        return copy_number_centroids
    def maximum_haplotype_counts(self):
        return dict(zip(self.genotypes, self.genotypes + self.ref_genotype + 1))
    def write_output(self, path, naive_copy_number_assignment):
        naive_copy_number_assignment.to_csv(
            ".".join([path, "naive_clustering", "assignments", "csv", "gz"]))
    def update_assignments_gaussian(self, intensities, assignments=None, genotype_frequencies=None):
        if genotype_frequencies is None:
            genotype_frequencies = self.get_copy_number_genotype_frequencies()
        if assignments is None:
            assignments = self.get_copy_number_assignment(intensities, genotype_frequencies)
        resp = assignments_to_resp(assignments.values)
        nk = resp.sum(axis=0) + 10 * np.finfo(resp.dtype).eps
        means = np.dot(resp.T, intensities.values) / nk[:, np.newaxis]
        mixture_model = (
            GaussianMixture(
                n_components=resp.shape[1],
                means_init=means)
            .fit(intensities))
        print(mixture_model.n_iter_)
        print(mixture_model.converged_)
        probabilities = mixture_model.predict_proba(intensities)
        assignments[...] = resp_to_assignments(probabilities)
        return pd.DataFrame(probabilities, index=assignments.index, columns=self.genotypes), assignments


class SnpIntensityCnvCaller:
    """
    Class responsible for doing cnv calling.
    The class expects initial probabilities of CNV status per sample.
    The class attempts to do CNV calling in a number of steps.

    Initially, the class performs an initialization step.
    In the initialization step, a mean-shift clustering algorithm is performed. This aims to find clustering taking
    both X and Y intensities into account. This requires a bandwidth parameter that tells the clustering algorithm
    Which distance to consider between points for cluster association. Only clusters with more or equal points than a
    min_bin_freq are created.

    In the second step, the overlap between mean-shift clustering and the naive cnv clusters are calculated.
    This step aims to optimize the cluster assignment given the constraints of the expected clusters. For homozygous
    deletions for instance, only 1 cluster is expected at most, while at most 2 are expected for heterozygous deletions.
    """
    def __init__(self, counts, init_probabilities, frequency_min=5, k_nearest_neighbours=5):
        self._k_nearest_neighbours = k_nearest_neighbours
        self._components_map = dict()
        self._probabilities = init_probabilities
        self._weight = 0
        self._fitted_models = dict()
        self._frequency_min = frequency_min
        self._counts = counts
        self._genotype_clustering = NaiveGenotypeClustering()
    def fit(self, variant):
        # Expand probabilities to cover clusters
        # in this variant.
        mask = variant.mask
        masked_variant_dataframe = variant.data_frame().iloc[mask, :]
        # Get hard-call-assignments for each sample
        probabilities = self._probabilities[mask, :]
        assignments = resp_to_assignments(probabilities)
        # Based on neighbouring samples, assess if the CNV status for each sample is in-line with the
        # Naive clustering.
        sample_concordances = self.nearest_neighbour_concordance(masked_variant_dataframe, assignments)
        print(self._counts)
        print(np.unique(assignments[sample_concordances], return_counts=True))
        if not np.isin(self._counts, assignments[sample_concordances]).all():
            warnings.warn("Cannot proceed with variant {}".format(variant.identifier))
            return -1
        # Limiting ourselves to the samples that have a corresponding assignment, we
        # attempt to find the genotype clusters per CNV status.
        # We need to record both responsibility matrix,
        # as well as how each column translates to genotypes
        self._components_map[variant], resp_partial = self._genotype_clustering.cluster_genotypes(
            masked_variant_dataframe.iloc[sample_concordances, :],
            probabilities[sample_concordances, :])
        # Add missing rows in map
        resp = np.full((probabilities.shape[0], resp_partial.shape[1]), 0).astype(float)
        resp[sample_concordances] = resp_partial
        # Using the newly identified clusters,
        # optimize fit using a gaussian mixture model.
        mixtures = self._e_m(masked_variant_dataframe.values[sample_concordances, :], resp_partial)
        em_resp = mixtures.predict_proba(masked_variant_dataframe.values[sample_concordances, :])
        # print(em_resp)
        # print(resp_partial)
        least_distance_path = linear_sum_assignment(
            pairwise_distances(
                resp_partial.T, em_resp.T,
                metric=lambda x, y: self.zero_adjusted_euclidean_distance(x, y)))
        assert np.alltrue(least_distance_path[0] == np.arange(0, least_distance_path[0].shape[0]))
        assert np.alltrue(least_distance_path[1] == np.arange(0, least_distance_path[1].shape[0]))
        self._fitted_models[variant] = mixtures
        # Somehow
        return em_resp, resp_partial
    def fit_over_variants(self, dataset):
        for variant in dataset.variants():
            print("")
            print(variant.identifier)
            print("----------------")
            self.fit(variant)
    def zero_adjusted_euclidean_distance(self, x, y):
        """
        Calculates euclidean distance as normal,
        but under the square root, the squared sum of difference is adjusted for the fraction of total indices where
        x and y are zero.
        :param x:
        :param y:
        :return:
        """
        return np.sqrt(np.power(np.sum(x-y),2)*x.shape[0]/np.sum(x*y))
    def predict(self, dataset):
        predicted = dict()
        for variant in dataset.variants():
            print("")
            print(variant.identifier)
            print("----------------")
            predicted[variant.identifier] = self.predict_variant(variant)
    def predict_variant(self, variant):
        # Expand probabilities to cover clusters
        # in this variant.
        mask = variant.mask
        masked_variant_dataframe = variant.data_frame().iloc[mask, :]
        em_resp = self._fitted_models[variant].predict_proba(
            masked_variant_dataframe.values)
        print(variant)
        pd.DataFrame(em_resp)
        self._components_map[variant]
        # Somehow
    def _e_m(self, values, resp):
        # Fit mixture model in this variant
        mixture_model = (
            IterativeGaussianMixture(
                n_components=resp.shape[1],
                resp_init=resp)
            .fit(values))
        return mixture_model
    def _estimate_centroids(self, values, resp):
        nk = (resp.sum(axis=0, keepdims=False)
              + 10 * np.finfo(resp.dtype).eps)
        centroids = np.dot(resp.T, values) / nk[:, np.newaxis]
        return centroids
    def write_fit(self, dataset, path):
        probabilities_out = list()
        probabilities_cnv = list()
        scores_out = list()
        variant_identifiers = list()
        for variant in dataset.variants():
            if variant not in self._fitted_models:
                print("variant {} not in fitted models".format(variant.identifier))
                continue
            mask = variant.mask
            samples = variant.data_frame().index[mask]
            # Write init responsibilities per variant
            variant_identifiers.append(variant._identifiers[0])
            # Get predicted probabilities
            predicted = (
                self._fitted_models[variant]
                .predict_proba(variant.values()[mask]))
            components_map = pd.DataFrame(self._components_map[variant].T, columns=["A", "B"])
            # Generate dataframe combining init and fitted probabilities
            probabilities_data_frame = (
                pd.melt(pd.DataFrame(predicted, index=samples).reset_index(),
                        id_vars=["Sample ID"],
                        var_name="Cluster_ID",
                        value_name='Probability'))
            out_data_frame = probabilities_data_frame.merge(
                components_map, how='inner',
                left_on='Cluster_ID', right_index=True,
                validate='m:1')
            print(out_data_frame)
            probabilities_out.append(out_data_frame)
            # Get score per sample per variant
            score_per_sample = (
                self._fitted_models[variant]
                .score_samples(variant.values()[mask]))
            scores_out.append(pd.DataFrame(score_per_sample, index=samples, columns=["score"]))
            # Append probabilities mapped to CNVs
            # probabilities_cnv.append(pd.DataFrame(
            #     self._map_probabilities(predicted, components_map),
            #     index=samples, columns=self._counts))
        # Concatenate dataframes
        pickle.dump(self, open(
            ".".join([path, "cnv_calling", "mod", "pkl"]), "wb"))
        pd.concat(probabilities_out, keys=variant_identifiers,
                  names=['Variant', 'Row_ID'], ignore_index=False).to_csv(
            ".".join([path, "cnv_probabilities", "fitted", "csv", "gz"]))
        pd.concat(scores_out, keys=variant_identifiers,
                  names=["Variant", "Sample_ID"], ignore_index=False).to_csv(
            ".".join([path, "variant_scores", "fitted", "csv", "gz"]))
        # pd.concat(probabilities_cnv, keys=variant_identifiers,
        #           names=['Sample_ID', 'variant']).to_csv(
        #     ".".join([path, "cnv_probabilities", "mapped", "csv", "gz"]))
    def nearest_neighbour_concordance(self, intensities, assignments):
        """
        Identifies the samples that have concordant cnv status according
        to a nearest neighbours approach.

        :param intensities: intensity dataframe for a variant.
        :return: boolean array indicating concordance.
        """
        # Perform nearest neighbours.
        if self._k_nearest_neighbours is None or self._k_nearest_neighbours == 0:
            return np.full_like(assignments, fill_value=True, dtype=np.bool_)
        neigh = KNeighborsClassifier(n_neighbors=self._k_nearest_neighbours, weights='uniform')
        neigh.fit(intensities.values, y=assignments)
        proba = neigh.predict_proba(intensities.values)
        sample_concordance = resp_to_assignments(proba, threshold=0.8) == assignments
        print(np.unique(assignments, return_counts=True))
        print(np.unique(resp_to_assignments(proba), return_counts=True))
        return sample_concordance
    @classmethod
    def load_instance(cls, path):
        return pickle.load(open(
            ".".join([path, "cnv_calling", "mod", "pkl"]), "rb"))


class IterativeGaussianMixture(GaussianMixture):
    """
    Gaussian mixture model that can be initialized with initial responsibilities instead of initial means and weights.
    This method should refrain from swapping mixture identities.

    Currently, there is no mechanism in place to prevent mixture identities.

    TODO: test if mixture identities change.
    TODO: if so, either fix the weights according to HWE informed weights,
    TODO: or recalculate weights, with the constraint of HWE.
    """
    def __init__(
            self,
            n_components=1,
            *,
            covariance_type="full",
            tol=1e-3,
            reg_covar=1e-6,
            max_iter=100,
            n_init=1,
            init_params="kmeans",
            resp_init=None,
            weights_init=None,
            means_init=None,
            precisions_init=None,
            random_state=None,
            warm_start=False,
            verbose=0,
            verbose_interval=10
    ):
        super().__init__(
            n_components=n_components,
            tol=tol,
            reg_covar=reg_covar,
            max_iter=max_iter,
            n_init=n_init,
            init_params=init_params,
            covariance_type=covariance_type,
            weights_init=weights_init,
            means_init=means_init,
            precisions_init=precisions_init,
            random_state=random_state,
            warm_start=warm_start,
            verbose=verbose,
            verbose_interval=verbose_interval,
        )
        self.resp_init=resp_init
    def _initialize_parameters(self, X, random_state):
        """
        Initializes parameters for
        :param X:
        """
        self._initialize(X, self.resp_init)


class ComplexIntensityDataset:
    """
    Variant intensity dataset class that is used for convenient slicing of specific variant intensities
    """
    def __init__(self, X, variant_map, feature_level="SNP Name"):
        self._feature_level = feature_level
        # Set X, with levels reordered to have the feature level first.
        self._X = pd.DataFrame.copy(X)
        levels = list(self._X.columns.names)
        print(levels)
        levels.remove(self._feature_level)
        levels.insert(0, self._feature_level)
        print(levels)
        self._X.columns.reorder_levels(levels)
        # Get complex features.
        self._variant_map = variant_map
        self._variants = self._setup_variants(self._variant_map)
    def get_intensities(self, identifiers):
        return self._X.loc[:,identifiers]
    def feature_labels(self):
        return self._X.columns.get_level_values(self._feature_level).unique()
    def _setup_variants(self, map):
        variants = dict()
        for key, feature_identifiers in enumerate(map):
            variants[key] = Variant(
                np.array(feature_identifiers), self)
        return variants
    def variants(self):
        for _, variant in self._variants.items():
            yield variant
    def write_dataset(self, path):
        for variant in self.variants():
            variant.data_frame().stack().to_csv(
                ".".join([path, "ab_intensity_dataset", variant.identifier, "csv", "gz"]))
    @property
    def n_samples(self):
        return self._X.shape[0]
    @property
    def n_variants(self):
        return len(self._variants)


class Variant:
    """
    Variant class that is used with the complex intensity dataset
    """
    def __init__(self, identifiers, intensity_provider):
        self._intensity_provider = intensity_provider
        self._identifiers = identifiers
        self._mask = self.mask
    def data_frame(self):
        return self._intensity_provider.get_intensities(self._identifiers)
    def values(self):
        return self.data_frame().values
    @property
    def identifier(self):
        return self._identifiers[0]
    @property
    def mask(self):
        return ~np.isnan(self.values()).any(axis=1)
    def __hash__(self):
        return hash(self._identifiers.tobytes())
    def __eq__(self, other):
        return (
            self.__class__ == other.__class__ and
            np.all(self._identifiers == other._identifiers)
        )


class CnvProbabilityCalculator:
    def __init__(self, path):
        self.probabilities_reweighed = None
        self.cnv_probabilities = None
        self.probabilities_processed = None
        self.path = path
    def filter_cnv_probabilities(self, sample_scores=None, probabilities=None):
        if sample_scores is None:
            sample_scores = pd.read_csv("{}.variant_scores.fitted.csv.gz".format(self.path))
        if probabilities is None:
            probabilities = pd.read_csv("{}.cnv_probabilities.fitted.csv.gz".format(self.path))
            probabilities = probabilities.rename(columns={"Sample ID": "Sample_ID"})
<<<<<<< HEAD

=======
>>>>>>> 83fbedc1
        # For each variant and sample combination,
        # we can get a score.
        # Here, we take every combination where the score is over 0 and assign the variable Pass
        sample_scores['Pass'] = sample_scores['score'] > 0
        # A and B represent dosages for allele A and B respectively,
        # Summing them gets us the CNV for each row.
        probabilities['Cnv'] = probabilities['A'] + probabilities['B']
        # We take the log of the probabilities for easier maths,
        # and restrict to sample variant combinations where the score is over 0.
        probabilities['Probability_Log'] = \
            np.log(probabilities['Probability'] + np.finfo(float).eps)
        probabilities_processed = pd.merge(
            probabilities, sample_scores, on=["Sample_ID", "Variant"], how="inner")
        self.probabilities_processed = probabilities_processed[probabilities_processed['Pass']]
    def calculate_cnv_probabilities(self):
        # Here, we sum the probabilities for unique Cnv statusses in per variant sample combination,
        # and keep only the sample variant combination where the Cnv Probability is at least 0.95
        cnv_per_variant_probabilities = (
            self.probabilities_processed.groupby(['Sample_ID', 'Variant', 'Cnv'])['Probability']
            .sum().reset_index())
        cnv_per_variant_probabilities = (
            cnv_per_variant_probabilities.groupby(['Sample_ID', 'Variant'])
            .filter(lambda x: any(x['Probability'] > 0.95)))
        # Calculating Cnv_Probabilities_Multiplied and adjusting probabilities
        cnv_probabilities = (
            cnv_per_variant_probabilities.groupby(['Sample_ID', 'Cnv'])['Probability']
            .aggregate(lambda p: np.sum(np.log(p + np.finfo(float).eps), axis=0)).reset_index())
        cnv_probabilities['Cnv_Probability_Total'] = (
            cnv_probabilities
            .groupby(['Sample_ID'])['Probability']
            .transform(lambda x: logsumexp(x, axis=0)))
        cnv_probabilities['Cnv_Probability_Adjusted'] = (
            np.exp(cnv_probabilities['Probability'] - cnv_probabilities['Cnv_Probability_Total']))
        cnv_probabilities = cnv_probabilities.drop(['Probability', 'Cnv_Probability_Total'], axis=1)
        self.cnv_probabilities = (
            cnv_probabilities.groupby(['Sample_ID']).filter(lambda x: any(x['Cnv_Probability_Adjusted'] > 0.95)))
        return self.cnv_probabilities
    def calculate_reweighed_genotype_probabilities(self, cnv_probabilities=None):
        if cnv_probabilities is None:
            cnv_probabilities = self.cnv_probabilities
        probabilities_reweighed = pd.merge(cnv_probabilities, self.probabilities_processed,
                                           on=["Sample_ID", "Cnv"], how="inner")
        probabilities_reweighed['Cnv_Variant_Probability_Log'] = (
            probabilities_reweighed
            .groupby(['Sample_ID', 'Variant', 'Cnv'])['Probability_Log']
            .transform(lambda p: logsumexp(p, axis=0)))
        probabilities_reweighed['Adjusted_Probability'] = (
            np.exp(probabilities_reweighed["Probability_Log"]
                   - probabilities_reweighed["Cnv_Variant_Probability_Log"])
            * probabilities_reweighed["Cnv_Probability_Adjusted"])
        self.probabilities_reweighed = probabilities_reweighed
        return self.probabilities_reweighed
    def write_oxford_gen_files(self, manifest_data_frame, probabilities_reweighed = None):
        if probabilities_reweighed is None:
            probabilities_reweighed = self.probabilities_reweighed
        b_dosage = probabilities_reweighed.loc[
            np.logical_and(probabilities_reweighed["Cnv"] <= 2,
            probabilities_reweighed["Cnv_Probability_Adjusted"] > 0.95)].copy()
        b_dosage["B_normalized"] = (
            (b_dosage["B"] / b_dosage["Cnv"] * 2).apply(lambda x: f"Genotypes_{x:.0f}"))
        b_genotypes = b_dosage.pivot_table(
            index=["Variant", "Sample_ID", "Cnv", "Cnv_Probability_Adjusted"],
            columns="B_normalized",
<<<<<<< HEAD
            values="Adjusted_Probability", fill_value=0, dropna=True).drop("Genotypes_nan", axis=1, errors="ignore")

=======
            values="Adjusted_Probability", fill_value=0, dropna=True).drop("Genotypes_nan", axis=1)
>>>>>>> 83fbedc1
        b_genotypes = b_genotypes[["Genotypes_0", "Genotypes_1", "Genotypes_2"]].div(b_genotypes.sum(axis=1), axis=0)
        gen_file = (
            b_genotypes.reset_index().merge(manifest_data_frame, left_on="Variant", right_on="Name")
            .pivot_table(
                index=["Chromosome", "Variant", "Name", "Start", "A_Fwd", "B_Fwd"],
                columns="Sample_ID",
                values=["Genotypes_0", "Genotypes_1", "Genotypes_2"],
                fill_value=0, dropna=True)
            )
        gen_file.sort_index(level=["Chromosome", "Start"], inplace=True)
        gen_file.sort_index(level=["Sample_ID"], inplace=True, axis=1)
        gen_file.columns.names = ["Genotypes", "Sample_ID"]
        gen_file = gen_file.reorder_levels(["Sample_ID", "Genotypes"], axis=1).sort_index(axis=1)
        samples_file = pd.DataFrame({
            "ID_1": gen_file.columns.unique(level="Sample_ID"),
            "ID_2": gen_file.columns.unique(level="Sample_ID"),
            "missing": 0, "sex": '0'})
<<<<<<< HEAD
        gen_file.columns = ['_'.join(str(col)).strip() for col in gen_file.columns.values]

=======
        gen_file.columns = ['_'.join(col).strip() for col in gen_file.columns.values]
>>>>>>> 83fbedc1
        gen_file.to_csv("{}.reweighed_b_dosage.gen".format(self.path), sep=" ", header=False, index=True)
        samples_file.to_csv("{}.reweighed_b_dosage.sample".format(self.path), sep=" ", header=True, index=False)
        self.cnv_probabilities.to_csv("{}.combined_cnv_status.txt".format(self.path), sep=" ", header=True, index=False)



# Functions
def ranges_from_file(file_path):
    """
    Function that loads a pyranges object from a bedfile.
    :param file_path: File path to load the file from.
    :return: pyranges object representing the genomic ranges from within the given file.
    """
    return pyranges.PyRanges(pd.read_csv(file_path, index_col=False,
        names=("Chromosome", "Start", "End", "Name"),
        dtype={"Chromosome": str},
        sep="\t"))


def calculate_downsampling_factor(grouped_data_frame, N):
    """
    Function that calculates for a data frame how much each group should be downsampled to obtain a required number.
    :param grouped_data_frame: The dataframe group to calculate downsampling for.
    :param N: The target number of rows.
    :return: The grouped data frame, with downsamplingFactor column, representing the downsampling factor.
    """
    grouped_data_frame['proportionsObserved'] = (
            grouped_data_frame.shape[0] / N)
    grouped_data_frame['downsamplingFactor'] = (
            grouped_data_frame.proportionsExpected / grouped_data_frame.proportionsObserved)
    return grouped_data_frame


def load_ranges_from_config(path_or_list_of_dicts):
    """
    Load the genomic ranges as pyranges object, given either a path or a list of dicts.
    :param path_or_list_of_dicts: Path pointing to a bed file, or a list of dicts, representing bed file contents.
    :return: Pyranges.
    """
    ranges_data_frame = None
    if path_or_list_of_dicts is None:
        return None
    elif isinstance(path_or_list_of_dicts, str):
        ranges_data_frame = pd.read_csv(
            path_or_list_of_dicts, index_col=False, header=None, dtype={0: str}, sep="\t")
    else:
        ranges_data_frame = pd.DataFrame(path_or_list_of_dicts)
    ranges_data_frame.columns = np.array(["Chromosome", "Start", "End", "Name"])[0:ranges_data_frame.shape[1]]
    return pyranges.PyRanges(
        ranges_data_frame)


def draw_variants_proportionate(grouped_data_frame, max_downsampling_factor):
    print(grouped_data_frame)
    # Get the downsampling factor for the specific chromosome.
    downsampling_factor = grouped_data_frame.downsamplingFactor.unique() / max_downsampling_factor
    print(grouped_data_frame.downsamplingFactor.unique())
    print(max_downsampling_factor)
    print(downsampling_factor)
    # Perform sampling
    return (grouped_data_frame
            .sample(frac=float(downsampling_factor), replace=False))


def sample_corrective_variants_proportionally(corrective_variant_path, manifest_ranges):
    # Read the names of those variants that adhere to a number of criteria.
    # This list can be obtained by running PLINK for instance.
    corrective_variant_names = pd.read_csv(corrective_variant_path, header=None)[0].to_list()
    # Now get details for these variants from the manifest file.
    corrective_variants = manifest_ranges[manifest_ranges.Name.isin(corrective_variant_names)]
    print(len(corrective_variants))
    # We need to sample a number of variants so that a number of variants are
    # drawn that are proportionate to the total length of each autosome.
    # We therefore get the autosome sizes here.
    chromosome_sizes = pyranges.data.chromsizes().as_df()
    chromosome_sizes.Chromosome = chromosome_sizes.Chromosome.apply(lambda x: x.lstrip("chr"))
    filtered_chromosome_sizes = chromosome_sizes.loc[chromosome_sizes.Chromosome.isin(AUTOSOMES_CHR)]
    # Now, we calculate the proportion of the total autosomes each autosome represents.
    filtered_chromosome_sizes = filtered_chromosome_sizes.assign(
        proportionsExpected=lambda d: d["End"] / np.sum(d["End"]))
    # We rename the data frame for easy merging.
    filtered_chromosome_sizes = filtered_chromosome_sizes.rename(
        columns={"Start": "ChromSizeStart", "End": "ChromSizeEnd"})
    # We need to select variants so that these are equally distributed across chromosomes.
    # We do this by sampling n variants in each chromosome,
    # where n denotes the proportional length of every chromosome, multiplied by the number of variants to
    # sample
    # Calculate what proportion of variants in each chromosome should be
    # discarded.
    corrective_variants_extended = (corrective_variants
                                    .merge(filtered_chromosome_sizes, on='Chromosome')
                                    .groupby('Chromosome')
                                    .apply(calculate_downsampling_factor, len(corrective_variants)))
    # Calculate the maximum downsampling factor
    corrective_variants_grouped = corrective_variants_extended.groupby('Chromosome')
    max_downsampling_factor = np.max(corrective_variants_extended.downsamplingFactor)
    sampled_corrective_variants_list = list()
    for group in corrective_variants_grouped.groups.keys():
        grouped_data_frame = corrective_variants_grouped.get_group(group)
        downsampling_factor = grouped_data_frame.downsamplingFactor.unique() / max_downsampling_factor
        sampled_corrective_variants_list.append(grouped_data_frame
                                                .sample(frac=float(downsampling_factor), replace=False))
    return pyranges.PyRanges(pd.concat(sampled_corrective_variants_list).loc[:, ["Chromosome", "Start", "End", "Name"]])


def assignments_to_resp(assignments, labels=None, astype=float):
    """
    Converts assignments (per sample assignment of label)
    to resp (per sample float assignment per component)

    :param assignments: 1D array of assignments to components
    :param labels: labels to create a column for

    :return: array-like of shape (n_samples, n_components)
    """
    if labels is None:
        labels = np.unique(assignments)
    resp = np.equal.outer(assignments, labels).astype(astype)
    return resp


def resp_to_assignments(resp, threshold=None):
    """
    Converts resp/probabilities (per sample float assignment per component)
    to assignments (per sample assignment of label)

    :param resp:
    :param threshold:
    :return: array-like of shape (n_samples)
    """
    assignments = resp.argmax(axis=1)
    if threshold is not None:
        assignments[np.amax(resp, axis=1) < threshold] = -1
    return assignments


# Main

def extract_intensity_matrices(intensity_data_frame, value_to_use, variants_in_locus):
    # Intensity matrix
    intensity_data_frame["Sample ID"] = pd.Categorical(
        intensity_data_frame["Sample ID"])
    intensity_matrix = intensity_data_frame.pivot(
        columns="Sample ID", values=value_to_use)
    a_matrix = intensity_data_frame.pivot(
        columns="Sample ID", values="X").T[variants_in_locus.Name]
    b_matrix = intensity_data_frame.pivot(
        columns="Sample ID", values="Y").T[variants_in_locus.Name]
    return a_matrix, b_matrix, intensity_matrix


def load_intensity_data_frame(in_directory, out_directory, sample_list, value_to_use, variants_in_locus):
    print("Loading intensity data...")
    intensity_data_frame_reader = IntensityDataReader(sample_list["Sample_ID"])
    intensity_data_frame = intensity_data_frame_reader.load(in_directory)
    intensity_data_frame_file_path = ".".join(
        [out_directory, "intensity_data_frame", "csv.gz"])
    intensity_matrix_file_path = (
        ".".join([out_directory, "mat", value_to_use.replace(" ", "_"), "csv"]))
    print("Intensity data loaded of shape: ".format(
        intensity_data_frame.shape), end=os.linesep * 2)
    print("Writing intensity data to: {}    {}".format(
        os.linesep, intensity_data_frame_file_path))
    print(
        "Writing matrix to: {}    {}"
        .format(os.linesep, intensity_matrix_file_path),
        end=os.linesep * 2)
    intensity_data_frame.loc[variants_in_locus.Name].to_csv(
        intensity_data_frame_file_path,
        sep="\t", index_label='variant')
    return intensity_data_frame


def get_intensity_correction(
        out, intensity_correction_parameters, intensity_matrix, variants_in_locus, cluster_file = None):
    # Do correction of intensities
    if cluster_file is None:
        intensity_correction = IntensityCorrection(
            variants_in_locus.Name,
            **intensity_correction_parameters)
        print("Calculating PCA loadings for genome-wide batch effects...")
        batch_effects = intensity_correction.batch_effects_train(
            reference_intensity_data=intensity_matrix.T)
        print("Calculating batch effect corrections...")
        corrected_intensities = intensity_correction.fit(
            batch_effects=batch_effects,
            target_intensity_data=intensity_matrix.T)
        print("Intensity correction complete.", end=os.linesep * 2)
    else:
        # Do correction of intensities
        intensity_correction = IntensityCorrection.load_instance(cluster_file)
        print("Calculating PCA loadings for genome-wide batch effects...")
        batch_effects = intensity_correction.batch_effects(
            reference_intensity_data=intensity_matrix.T)
        print("Calculating batch effect corrections...")
        corrected_intensities = intensity_correction.correct_intensities(
            batch_effects=batch_effects,
            target_intensity_data=intensity_matrix.T)
        print("Intensity correction complete.", end=os.linesep * 2)
    # Write output for intensity correction
    intensity_correction.write_output(
        out,
        corrected_intensities=corrected_intensities,
        batch_effects=batch_effects)
    intensity_correction.write_fit(out)
    return corrected_intensities


def get_corrected_complex_dataset(
        a_matrix, b_matrix,
        corrected_intensities, intensity_matrix, variants_in_locus, variant_selection, sample_filter=None):
    correction_factor = (
            corrected_intensities /
            intensity_matrix.T[variants_in_locus.Name])
    feature_matrix_a = a_matrix * correction_factor
    feature_matrix_b = b_matrix * correction_factor
    feature_matrix_ab = pd.concat(
        [feature_matrix_a, feature_matrix_b], keys=["A", "B"],
        names=["subspace", corrected_intensities.columns.name],
        axis=1).swaplevel(axis=1)
    if sample_filter is None:
        sample_filter = np.full_like(feature_matrix_ab.index, fill_value=True, dtype=np.bool_)
    variant_map = list(variant_selection.df.groupby("Start")["Name"].apply(tuple))
    return ComplexIntensityDataset(feature_matrix_ab.loc[sample_filter, :], variant_map)


<<<<<<< HEAD
def flatten(xs):
    for x in xs:
        if isinstance(x, Iterable) and not isinstance(x, (str, bytes)):
            yield from flatten(x)
        else:
            yield x


def main(argv=None):
    if argv is None:
        argv = sys.argv

    # Process input
    parser = ArgumentParser()
    args = parser.parse_input(argv[1:])

=======
def read_manifest_as_data_frame(bead_pool_manifest):
>>>>>>> 83fbedc1
    # Read the bead pool manifest file
    manifest = IlluminaBeadArrayFiles.BeadPoolManifest(bead_pool_manifest)
    # Process manifest variant list
    variant_list = list()
    for variant_index in range(manifest.num_loci):
        variant_list.append((
            manifest.chroms[variant_index],
            manifest.map_infos[variant_index],
            manifest.map_infos[variant_index],
            manifest.names[variant_index],
            manifest.source_strands[variant_index],
            manifest.snps[variant_index]))
    # Get table for the manifest
    manifest_data_frame = pd.DataFrame(
        variant_list, columns=("Chromosome", "Start", "End", "Name", "Source_Strand", "Alleles"))
    manifest_data_frame[['Ref', 'Alt']] = (
        manifest_data_frame['Alleles']
        .str.split('\[(\w)/(\w)\]', expand=True)
        .iloc[:, [1, 2]])
    manifest_data_frame[['A_Fwd', 'B_Fwd']] = manifest_data_frame[['Ref', 'Alt']]
    reverse_selection = np.logical_and(
        manifest_data_frame['Source_Strand'] == 2,
        ~manifest_data_frame['A_Fwd'].isin(["I", "D"]))
    manifest_data_frame.loc[reverse_selection, 'A_Fwd'] = \
        manifest_data_frame.loc[reverse_selection, 'Ref'].apply(lambda x: ALLELE_COMPLEMENTS[x])
    manifest_data_frame.loc[reverse_selection, 'B_Fwd'] = \
        manifest_data_frame.loc[reverse_selection, 'Alt'].apply(lambda x: ALLELE_COMPLEMENTS[x])
    return manifest_data_frame


def main(argv=None):
    if argv is None:
        argv = sys.argv

    # Process input
    parser = ArgumentParser()
    args = parser.parse_input(argv[1:])

    manifest_data_frame = read_manifest_as_data_frame(args.bead_pool_manifest)

    manifest_ranges = pyranges.PyRanges(manifest_data_frame)

    # Read the sample sheet
    sample_list = pd.read_csv(
        args.sample_list, sep=",", header=None, names=["Sample_ID"],
        dtype={"Sample_ID": str})

    if parser.is_action_requested(ArgumentParser.SubCommand.VARIANTS):

        # Read locus of interest
        locus_of_interest = pd.read_csv(
            args.bed_file, index_col=False,
            names=("Chromosome", "Start", "End", "Name"),
            dtype={"Chromosome": str},
            sep="\t")

        # Convert the locus of interest to a pyranges object
        locus_ranges = pyranges.PyRanges(locus_of_interest)

        # Get the intersect between the variants that are in the manifest and the locus of interest
        variants_in_locus = manifest_ranges.intersect(locus_ranges)

        window_from_locus = args.window

        variants_in_locus_extended = window_from_locus.get_variants(locus_ranges, manifest_ranges)

        manifest_ranges_locus_excluded = (
            pd.merge(manifest_ranges.as_df(), variants_in_locus.as_df(),
                     how="outer", indicator=True)
                .query('_merge == "left_only"'))

        # Sample corrective variants
        sampled_corrective_variants = sample_corrective_variants_proportionally(
            args.corrective_variants, manifest_ranges_locus_excluded)

        # variants as pyranges object
        sampled_corrective_variants.as_df().to_csv(
            "{}.corrective.bed".format(args.out), index=False, sep="\t", header=False)

        variants_in_locus_extended.as_df().to_csv(
            "{}.locus.bed".format(args.out), index=False, sep="\t", header=False)

    else:

        # Read locus of interest
        sampled_corrective_variants = ranges_from_file(
            "{}.corrective.bed".format(args.variants_prefix))

        # Read locus of interest
        variants_in_locus = ranges_from_file(
            "{}.locus.bed".format(args.variants_prefix))

    print(variants_in_locus)

    # Convert the locus of interest to a pyranges object
    variants_to_read = pyranges.concat([
        variants_in_locus,
        sampled_corrective_variants])

    variants_to_read = variants_to_read[~variants_to_read.Name.duplicated()]

    if parser.is_action_requested(ArgumentParser.SubCommand.DATA):
        # Get intensity data
        intensity_data_reader = FinalReportGenotypeDataReader(
            args.final_report_file_path,
            sample_list["Sample_ID"].values,
            variants_to_read.as_df())

        intensity_data = intensity_data_reader.read_intensity_data()

        intensity_data.to_pickle(args.out)

    if parser.is_action_requested(ArgumentParser.SubCommand.FIT):
        # Get batch correction configuration
        value_to_use = args.config['base']['value']
        k_nearest_neighbours = args.config['cnv calling']['k_nearest_neighbours']
        intensity_correction_parameters = args.config['batch correction']
        variant_selection = load_ranges_from_config(
            args.config['variant selection'])

        # Load intensity data
        print("Loading intensity data...")
        intensity_data_frame = load_intensity_data_frame(
            flatten(args.input), args.out, sample_list, value_to_use, variants_in_locus)

        a_matrix, b_matrix, intensity_matrix = extract_intensity_matrices(
            intensity_data_frame, value_to_use, variants_in_locus)

        print("Starting intensity correction...")

        corrected_intensities = get_intensity_correction(
            args.out, intensity_correction_parameters, intensity_matrix, variants_in_locus,
            cluster_file=args.cluster_file)

        # Get variants to use for initial clustering
        print("Starting naive clustering...")
        ranges_for_naive_clustering = load_ranges_from_config(
            args.config['naive clustering'])

        if args.init_cnv_status is not None:

            resp_dataframe = (pd.read_csv(args.init_cnv_status, sep=" ")
                .pivot(index='Sample_ID', columns='Cnv', values='Cnv_Probability_Adjusted'))
            sample_subset = corrected_intensities.index[corrected_intensities.index.isin(resp_dataframe.index)].values
            resp = resp_dataframe.loc[sample_subset].values

        else:

            variants_for_naive_clustering = (
                variants_in_locus.overlap(ranges_for_naive_clustering))

            naive_clustering = NaiveHweInformedClustering(
                genotype_labels=[-2, -1, 0, 1], ref_genotype = 2)
            copy_number_frequencies = naive_clustering.get_copy_number_genotype_frequencies()
            naive_copy_number_assignment = naive_clustering.get_copy_number_assignment(
                corrected_intensities[variants_for_naive_clustering.Name.values],
                copy_number_frequencies)
            naive_clustering.write_output(
                args.out, naive_copy_number_assignment)
            print("Naive clustering complete", end=os.linesep*2)
            updated_naive_cnv_probabilities, updated_naive_cnv_assignment = (
                naive_clustering.update_assignments_gaussian(
                corrected_intensities[variants_for_naive_clustering.Name.values],
                assignments=naive_copy_number_assignment))
            updated_naive_cnv_probabilities.to_csv(
                ".".join([args.out, "naive_clustering", "updated_probabilities", "csv", "gz"]))
            print(np.unique(updated_naive_cnv_assignment, return_counts=True))

            resp = assignments_to_resp(updated_naive_cnv_assignment.values)
            sample_subset = None

        intensity_dataset = get_corrected_complex_dataset(
            a_matrix, b_matrix, corrected_intensities, intensity_matrix,
            variants_in_locus, variant_selection_for_extended_genotyping, sample_subset)

        intensity_dataset.write_dataset(args.out)

        cnv_caller = SnpIntensityCnvCaller((np.array([-2, -1, 0, 1]) + 2), resp,
                                           k_nearest_neighbours=0)
        cnv_caller.fit_over_variants(intensity_dataset)
        cnv_caller.write_fit(intensity_dataset, args.out)

        cnv_probability_calculator = CnvProbabilityCalculator(args.out)
        cnv_probability_calculator.filter_cnv_probabilities()
        cnv_probability_calculator.calculate_cnv_probabilities()
        cnv_probability_calculator.calculate_reweighed_genotype_probabilities()
        cnv_probability_calculator.write_oxford_gen_files(manifest_data_frame)

        print("Done!")

    if parser.is_action_requested(ArgumentParser.SubCommand.CALL):
        # Get batch correction configuration
        value_to_use = args.config['base']['value']
        variant_selection = load_ranges_from_config(
            args.config['variant selection'])
        intensity_correction_parameters = args.config['batch correction']

        # Load intensity data
        intensity_data_frame = load_intensity_data_frame(
            flatten(args.input), args.out, sample_list, value_to_use, variants_in_locus)

        a_matrix, b_matrix, intensity_matrix = extract_intensity_matrices(
            intensity_data_frame, value_to_use, variants_in_locus)

        # Do correction of intensities
        corrected_intensities = get_intensity_correction(
            args.out, intensity_correction_parameters, intensity_matrix, variants_in_locus,
            cluster_file=args.cluster_file)

        intensity_dataset = get_corrected_complex_dataset(
            a_matrix, b_matrix, corrected_intensities, intensity_matrix,
            variants_in_locus, variant_selection)

        intensity_dataset.write_dataset(args.out)

        cnv_caller = SnpIntensityCnvCaller.load_instance(args.cluster_file)
        cnv_caller.write_fit(intensity_dataset, args.out)

        cnv_probability_calculator = CnvProbabilityCalculator(args.out)
        cnv_probability_calculator.filter_cnv_probabilities()
        cnv_probability_calculator.calculate_cnv_probabilities()
        cnv_probability_calculator.calculate_reweighed_genotype_probabilities()
        cnv_probability_calculator.write_oxford_gen_files(manifest_data_frame)

        print("Done!")

    return 0


if __name__ == "__main__":
    sys.exit(main())<|MERGE_RESOLUTION|>--- conflicted
+++ resolved
@@ -1492,10 +1492,6 @@
         if probabilities is None:
             probabilities = pd.read_csv("{}.cnv_probabilities.fitted.csv.gz".format(self.path))
             probabilities = probabilities.rename(columns={"Sample ID": "Sample_ID"})
-<<<<<<< HEAD
-
-=======
->>>>>>> 83fbedc1
         # For each variant and sample combination,
         # we can get a score.
         # Here, we take every combination where the score is over 0 and assign the variable Pass
@@ -1559,12 +1555,7 @@
         b_genotypes = b_dosage.pivot_table(
             index=["Variant", "Sample_ID", "Cnv", "Cnv_Probability_Adjusted"],
             columns="B_normalized",
-<<<<<<< HEAD
             values="Adjusted_Probability", fill_value=0, dropna=True).drop("Genotypes_nan", axis=1, errors="ignore")
-
-=======
-            values="Adjusted_Probability", fill_value=0, dropna=True).drop("Genotypes_nan", axis=1)
->>>>>>> 83fbedc1
         b_genotypes = b_genotypes[["Genotypes_0", "Genotypes_1", "Genotypes_2"]].div(b_genotypes.sum(axis=1), axis=0)
         gen_file = (
             b_genotypes.reset_index().merge(manifest_data_frame, left_on="Variant", right_on="Name")
@@ -1582,12 +1573,7 @@
             "ID_1": gen_file.columns.unique(level="Sample_ID"),
             "ID_2": gen_file.columns.unique(level="Sample_ID"),
             "missing": 0, "sex": '0'})
-<<<<<<< HEAD
         gen_file.columns = ['_'.join(str(col)).strip() for col in gen_file.columns.values]
-
-=======
-        gen_file.columns = ['_'.join(col).strip() for col in gen_file.columns.values]
->>>>>>> 83fbedc1
         gen_file.to_csv("{}.reweighed_b_dosage.gen".format(self.path), sep=" ", header=False, index=True)
         samples_file.to_csv("{}.reweighed_b_dosage.sample".format(self.path), sep=" ", header=True, index=False)
         self.cnv_probabilities.to_csv("{}.combined_cnv_status.txt".format(self.path), sep=" ", header=True, index=False)
@@ -1814,7 +1800,6 @@
     return ComplexIntensityDataset(feature_matrix_ab.loc[sample_filter, :], variant_map)
 
 
-<<<<<<< HEAD
 def flatten(xs):
     for x in xs:
         if isinstance(x, Iterable) and not isinstance(x, (str, bytes)):
@@ -1823,17 +1808,7 @@
             yield x
 
 
-def main(argv=None):
-    if argv is None:
-        argv = sys.argv
-
-    # Process input
-    parser = ArgumentParser()
-    args = parser.parse_input(argv[1:])
-
-=======
 def read_manifest_as_data_frame(bead_pool_manifest):
->>>>>>> 83fbedc1
     # Read the bead pool manifest file
     manifest = IlluminaBeadArrayFiles.BeadPoolManifest(bead_pool_manifest)
     # Process manifest variant list
